import go
import utils
import time
import numpy as np

from dual_net import DualNetwork
from gtp_wrapper import MCTSPlayer

def play(network, games, readouts, resign_threshold, verbosity=0):
    ''' Plays out a self-play match, returning
    - the final position
    - the n x 362 tensor of floats representing the mcts search probabilities
    - the n-ary tensor of floats representing the original value-net estimate
    where n is the number of moves in the game'''
    players = [MCTSPlayer(network,
                          resign_threshold=resign_threshold,
                          verbosity=verbosity) for i in range(games)]
    done_players = []
    global_n = 0

    for player in players:
        player.initialize_game()

    while players:
        start = time.time()

        for i in range(readouts):
            leaves = [player.root.select_leaf() for player in players]
            if verbosity > 3:
                players[0].show_path_to_root(leaves[0])

            probs, vals = network.run_many([leaf.position for leaf in leaves])

            [leaf.incorporate_results(prob, val, up_to=player.root)
                 for player, leaf, prob, val in zip(players, leaves, probs, vals)]
            if i == 0:
                for player in players:
                    player.root.inject_noise()


        # print some stats on the search
        if ((global_n % 10) == 9 and verbosity >= 1) or (verbosity > 2):
            qs = [p.root.Q for p in players]
            print ("Max/min Q: %.4f / %.4f" % (max(qs), min(qs)), flush=True)
            print ("std: %.3f" % np.std(qs), flush=True)

        if (verbosity >= 3):
            print(players[0].root.position)
            print(players[0].root.describe())

        for player in players:
            # First, check the roots for hopeless games.
            if player.should_resign(): # Force resign, causes 'is_done' to be true.
                continue
            move = player.pick_move()
            player.play_move(move)
            if player.is_done(): # If 'move' was pass #2, score the board.
                player.result = 1 if player.position.score() > 0 else -1

        dur = time.time() - start
        global_n += 1
        if (verbosity > 1) or (verbosity == 1 and global_n % 10 == 9):
            if verbosity > 2:
<<<<<<< HEAD
                print("Played >> ",
=======
                print("Played >>",
>>>>>>> ab9b0e72
                      utils.to_human_coord(utils.unflatten_coords(players[0].root.fmove)))
            print("%d: %d readouts, %.3f s/100. (%.2f sec)" % (global_n,
                   readouts * len(players), dur / (readouts*len(players) / 100.0), dur), flush=True)

        done_players.extend([p for p in players if p.is_done()])
        players = [p for p in players if not p.is_done()]

    return done_players<|MERGE_RESOLUTION|>--- conflicted
+++ resolved
@@ -61,11 +61,7 @@
         global_n += 1
         if (verbosity > 1) or (verbosity == 1 and global_n % 10 == 9):
             if verbosity > 2:
-<<<<<<< HEAD
-                print("Played >> ",
-=======
                 print("Played >>",
->>>>>>> ab9b0e72
                       utils.to_human_coord(utils.unflatten_coords(players[0].root.fmove)))
             print("%d: %d readouts, %.3f s/100. (%.2f sec)" % (global_n,
                    readouts * len(players), dur / (readouts*len(players) / 100.0), dur), flush=True)
