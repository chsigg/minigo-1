--- conflicted
+++ resolved
@@ -37,11 +37,8 @@
 # How many positions to look at per generation.
 # Per AGZ, 2048 minibatch * 1k = 2M positions/generation
 EXAMPLES_PER_GENERATION = 2000000
-<<<<<<< HEAD
-=======
 
 # How many positions can fit on a graphics card. 256 for 9s, 16 or 32 for 19s.
->>>>>>> cbc74ffc
 TRAIN_BATCH_SIZE = 256
 
 
@@ -303,11 +300,7 @@
     l2_cost = hparams['l2_strength'] * tf.add_n([tf.nn.l2_loss(v)
                                                  for v in tf.trainable_variables() if not 'bias' in v.name])
     combined_cost = policy_cost + value_cost + l2_cost
-<<<<<<< HEAD
-    boundaries = [1e6, 2 * 1e6]
-=======
     boundaries = list(map(int, [1e6, 2 * 1e6]))
->>>>>>> cbc74ffc
     values = [1e-2, 1e-3, 1e-4]
     learning_rate = tf.train.piecewise_constant(
         global_step, boundaries, values)
@@ -336,12 +329,14 @@
 
 def compute_update_ratio(weight_tensors, before_weights, after_weights):
     """Compute the ratio of gradient norm to weight norm."""
-    deltas = [after - before for after, before in zip(after_weights, before_weights)]
+    deltas = [after - before for after,
+              before in zip(after_weights, before_weights)]
     delta_norms = [np.linalg.norm(d.ravel()) for d in deltas]
     weight_norms = [np.linalg.norm(w.ravel()) for w in before_weights]
     ratios = [d / w for d, w in zip(delta_norms, weight_norms)]
     all_summaries = [
-        tf.Summary.Value(tag='update_ratios/' + tensor.name, simple_value=ratio)
+        tf.Summary.Value(tag='update_ratios/' +
+                         tensor.name, simple_value=ratio)
         for tensor, ratio in zip(weight_tensors, ratios)]
     return tf.Summary(value=all_summaries)
 
@@ -355,6 +350,7 @@
     executions. Therefore, we aggregate the accuracy/cost ourselves at
     the python level, and then generate the summary protobufs for writing.
     """
+
     def __init__(self):
         self.accums = collections.defaultdict(list)
 
